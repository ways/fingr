#!/usr/bin/env python3

import os
import sys
import argparse
import logging
import asyncio
import math
import datetime
import pytz
import secrets
import string
from geopy.geocoders import Nominatim
from metno_locationforecast import Place, Forecast
import redis
import pysolar
import timezonefinder
import socket  # To catch connection error
from typing import Tuple, Optional

__version__ = "2024-10"
__url__ = "https://github.com/ways/fingr"
__license__ = "GPL3"
input_limit = 30
weather_legend = (
    "\nLegend left axis:   - Sunny   ^ Scattered   = Clouded   =V= Thunder   # Fog"
    + "\nLegend right axis:  | Rain    ! Sleet       * Snow\n"
)
last_reply_file = "/tmp/fingr"  # nosec B108


<<<<<<< HEAD
def load_user_agent() -> str:
    """Met.no requires a contact address as user agent."""
=======
def read_useragent() -> str:
    """Load user agent string from file. Met.no requires a contact address as user agent."""
>>>>>>> a04abe00
    uafile = "useragent.txt"

    try:
        with open(uafile, mode="r", encoding="utf-8") as f:
            for line in f:
                return line.strip()
        logger.info("Read useragent file <%s>", uafile)
    except FileNotFoundError:
        logger.warning(
            "Unable to read useragent file <%s>. This is required by upstream API. You risk getting your IP banned.",
            uafile,
        )
    return "default fingr useragent"


<<<<<<< HEAD
def load_motd_list() -> list:
    """Random message to user."""
=======
def read_motdlist() -> list:
    """Load message of the day list from file."""
>>>>>>> a04abe00
    motdfile = "motd.txt"
    motdlist = []
    count = 0

    try:
        with open(motdfile, mode="r", encoding="utf-8") as f:
            for line in f:
                count += 1
                line = line.strip()
                if line.startswith("#"):
                    continue
                if len(line) == 0:
                    continue
                motdlist.append(line.strip())

        logger.info("Read motd file with <%s> lines.", count)
    except FileNotFoundError as err:
        logger.warning(
            "Unable to read motd list, <%s/%s>. Warning: %s", os.getcwd(), motdfile, err
        )

    return motdlist


def random_message(messages: list) -> str:
    """Pick a random message of the day."""
    if 0 == len(messages):
        return ""
    return "[" + messages[secrets.randbelow(len(messages) - 1)] + "]\n"


<<<<<<< HEAD
def load_deny_list() -> list:
    """Populate list of IPs to deny service."""
=======
def read_denylist() -> list:
    """Load list of IPs to deny service from file."""
>>>>>>> a04abe00
    denyfile = "deny.txt"
    denylist = []
    count = 0

    try:
        with open(denyfile, mode="r", encoding="utf-8") as f:
            for line in f:
                count += 1
                line = line.strip()
                if line.startswith("#"):
                    continue
                if len(line) == 0:
                    continue
                denylist.append(line.strip())

        logger.info("Read denylist with %s lines.", count)
    except FileNotFoundError as err:
        logger.warning(
            "Unable to read deny list, <%s/%s>. Warning: %s", os.getcwd(), denyfile, err
        )

    return denylist


def get_timezone(lat: float, lon: float) -> pytz.BaseTzInfo:
    """Return timezone for coordinate."""
    return pytz.timezone(timezone_finder.timezone_at(lng=lon, lat=lat))


def wind_direction(deg: int) -> str:
    """Return compass direction from degrees."""
    symbol = ""

    if 293 <= deg < 338:
        symbol = "NW"
    elif 338 <= deg < 360:
        symbol = " N"
    elif 0 <= deg < 23:
        symbol = " N"
    elif 23 <= deg < 68:
        symbol = "NE"
    elif 68 <= deg < 113:
        symbol = " E"
    elif 113 <= deg < 158:
        symbol = "SE"
    elif 158 <= deg < 203:
        symbol = " S"
    elif 203 <= deg < 248:
        symbol = "SW"
    elif 248 <= deg < 293:
        symbol = " W"
    else:
        symbol = " ?"
    return symbol


def clean_input(data: str) -> str:
    """Only allow numbers, letters, and some special chars from user."""
    # Change sub score to space
    data = data.replace("_", " ")

    # TODO: include all weird characters for other languages
    SPECIAL_CHARS = "^-.,:/~¤£ øæåØÆÅéüÜÉýÝ"
    return "".join(
        c for c in data if c in string.digits + string.ascii_letters + SPECIAL_CHARS
    )


def resolve_location(
    redis_client: redis.client,
    data="Oslo/Norway",
) -> Tuple[Optional[float], Optional[float], str, bool]:
    """Get coordinates from location name. Return lat, long, name."""
    cache = None

    # Check if coordinates
    if "," in data:
        lat, lon = data.split(",")
        try:
            lat = float(lat)
            lon = float(lon)
            return lat, lon, f"coordinates {lat}, {lon}", False
        except ValueError:
            pass

    lat = None
    lon = None
    address = None

    # Check if in redis cache
    if redis_client is not None:
        cache = redis_client.get(data)
    if cache:
        lat, lon, address = cache.decode("utf-8").split("|")
        lat = float(lat)
        lon = float(lon)

    else:
        coordinate = None
        try:
            coordinate = geolocator.geocode(data, language="en")
        except socket.timeout as err:
            # nominatim.openstreetmap.org down
            print("nominatim.openstreetmap.org down. %s" % err)
            return None, None, "No service", False
        if coordinate:
            lat = coordinate.latitude
            lon = coordinate.longitude
            try:
                address = coordinate.address.decode("utf-8")
            except AttributeError:
                address = coordinate.address

    if lat:
        # Store to redis cache as <search>: "lat,lon,address"
        if not cache:
            redis_client.setex(
                data,
                datetime.timedelta(days=7),
                "|".join([str(lat), str(lon), str(address)]),
            )
        return lat, lon, address, cache

    return None, None, "No location found", False


def fetch_weather(lat: float, lon: float, address: str = ""):
    """Get forecast data using metno-locationforecast."""
    location = Place(address, lat, lon)
    forecast = Forecast(location, user_agent=user_agent)
    updated = forecast.update()
    if forecast.json["status_code"] != 200:
        logger.error("Forecast response: %s", forecast.json["status_code"])
    return forecast, updated


def calculate_wind_chill(temperature: float, wind_speed: float):
    return int(
        13.12
        + (0.615 * float(temperature))
        - (11.37 * (float(wind_speed) * 3.6) ** 0.16)
        + (0.3965 * float(temperature)) * ((float(wind_speed) * 3.6) ** 0.16)
    )


def sun_up(latitude: float, longitude: float, date: datetime.datetime) -> bool:
    """Return symbols showing if sun is up at a place and time."""
    if 0 < pysolar.solar.get_altitude(latitude, longitude, date):
        return True
    return False


def format_meteogram(
    forecast,
    lat,
    lon,
    timezone,
    imperial=False,
    beaufort=False,
    offset=0,
    hourstep=1,
    screenwidth=80,
    wind_chill=False,
):
    """Format a meteogram from forcast data."""
    output = ""

    # Init graph
    graph = dict()
    tempheight = 11
    timeline = 13
    windline = 15
    windstrline = 16
    graph[timeline] = "   "  # time
    graph[timeline + 1] = "    "  # date line
    graph[windline] = "   "  # wind
    graph[windstrline] = "   "  # wind strenght
    hourcount = int((screenwidth - 14) / 3 + offset)

    # Rain in graph:
    rainheight = 10
    rainstep = -1
    rainhigh = 0  # highest rain on graph

    # First iteration to collect temperature and rain max, min.
    iteration = 0
    temphigh = -99
    templow = 99
    tempstep = -1
    for interval in forecast.data.intervals:
        iteration += 1
        if iteration > hourcount:
            break

        if imperial:
            interval.variables["air_temperature"].convert_to("fahrenheit")
        temperature = int(interval.variables["air_temperature"].value)
        if wind_chill:
            wind_speed = int(interval.variables["wind_speed"].value)
            temperature = calculate_wind_chill(temperature, wind_speed)

        try:
            precipitation = math.ceil(
                float(interval.variables["precipitation_amount"].value)
            )
            if imperial:
                precipitation = (
                    precipitation / 25.4
                )  # No convert_to for this unit in lib
        except KeyError:
            precipitation = 0

        if temperature > temphigh:
            temphigh = temperature

        if temperature < templow:
            templow = temperature

        if math.ceil(precipitation) > rainhigh:
            rainhigh = precipitation

    # Scale y-axis based on first iteration. default = -1
    if tempheight <= (temphigh - templow):
        tempstep = -2

    if temphigh == templow:
        templow = temphigh - 1

    # Create temp range
    temps = []
    for t in range(int(temphigh), int(templow) - 1, tempstep):
        temps.append(t)

    # Extend temp range
    for t in range(0, tempheight):
        if len(temps) + 1 < tempheight:
            if t % 2 == 0:  # extend down
                temps.append(temps[len(temps) - 1] - abs(tempstep))
            else:  # extend up
                temps = [temps[0] + abs(tempstep)] + temps

    # write temps to graph
    for i in range(1, tempheight):
        try:
            graph[i] = str(temps[i - 1]).rjust(3, " ")
        except IndexError:  # list empty
            pass

    # create rainaxis #TODO: make this scale
    rainaxis = []
    for r in range(rainheight, 0, rainstep):
        if r <= rainhigh:  # + 1
            rainaxis.append("%2.0f mm " % r)
        else:
            rainaxis.append(" ")

    # draw graph elements:
    iteration = 0
    for interval in forecast.data.intervals:
        temperature = int(interval.variables["air_temperature"].value)
        wind_from_direction = int(interval.variables["wind_from_direction"].value)
        if wind_chill:
            temperature = calculate_wind_chill(temperature, wind_speed)
        if beaufort:
            interval.variables["wind_speed"].convert_to("beaufort")
        elif imperial:
            interval.variables["wind_speed"].convert_to("mph")
        wind_speed = int(interval.variables["wind_speed"].value)
        try:
            rain = math.ceil(float(interval.variables["precipitation_amount"].value))
            if imperial:
                rain = rain / 25.4  # No convert_to for this unit in lib
        except KeyError:
            rain = 0

        iteration += 1
        if iteration > hourcount:
            break

        # Rain
        rainmax = 0  # max rain for this hour

        # Wind on x axis
        graph[windline] += " " + (
            wind_direction(wind_from_direction) if wind_speed != 0.0 else " O"
        )

        # Wind strength on x axis
        graph[windstrline] += " " + "%2.0f" % wind_speed

        # Time on x axis
        start_time = interval.start_time.replace(
            tzinfo=pytz.timezone("UTC")
        ).astimezone(timezone)
        date = start_time.strftime("%d/%m")
        hour = start_time.strftime("%H")
        if sun_up(latitude=lat, longitude=lon, date=start_time):
            spacer = "_"
        else:
            spacer = " "

        if hour == "01":  # Date changed
            graph[timeline] = graph[timeline][:-2] + date
        else:
            graph[timeline] += spacer + hour

        # for each y (temp) look for matching temp, draw graph
        for i in range(1, tempheight):  # draw temp
            try:
                # parse out numbers to be compared
                temptomatch = [temperature]
                tempingraph = int(graph[i][:3].strip())

                if tempstep < -1:  # TODO: this should scale higher than one step
                    temptomatch.append(temptomatch[0] - 1)

                if tempingraph in temptomatch:
                    # Match symbols from https://api.met.no/weatherapi/weathericon/2.0/documentation
                    if not interval.symbol_code:
                        graph[i] += "   "
                    elif "partlycloudy" in interval.symbol_code:  # partly
                        graph[i] += "^^^"
                    elif (
                        "cloudy" in interval.symbol_code
                        or "rain" in interval.symbol_code
                        or "sleet" in interval.symbol_code
                        or "snow" in interval.symbol_code
                    ):  # clouded, rain
                        graph[i] += "==="
                    elif "thunder" in interval.symbol_code:  # thunder
                        graph[i] += "=V="
                    elif "fog" in interval.symbol_code:  # fog
                        graph[i] += "###"
                    elif "fair" in interval.symbol_code:  # light clouds
                        graph[i] += "=--"
                    elif "clearsky" in interval.symbol_code:  # clear
                        graph[i] += "---"
                    else:  # Shouldn't hit this
                        graph[i] += interval.symbol_code
                else:
                    graph[i] += "   "
            except KeyError:
                continue

            # compare rain, and print
            # TODO: scaling
            if (rain != 0) and (rain > 10 - i):
                if "sleet" in interval.symbol_code:  # sleet
                    rainsymbol = "!"
                elif "snow" in interval.symbol_code:  # snow
                    rainsymbol = "*"
                else:  # if int(item['symbolnumber']) in [5,6,9,10,11,14]: #rain
                    rainsymbol = "|"

                # if 0 > int(item['temperature']): #rain but cold
                #     rainsymbol = "*"

                # if verbose:
                #     print("rainmax: ", rainmax,"i",i,"rain",rain)

                # if overflow, print number at top
                if rain > 10 and i == 1:
                    rainsymbol = "%2.0f" % rain
                    graph[i] = graph[i][:-2] + rainsymbol
                else:
                    # print rainmax if larger than rain.
                    if rainmax > rain:
                        try:
                            graph[i - 1] = graph[i - 1][:-1] + "'"
                        except KeyError:
                            pass

                    # print rain
                    graph[i] = graph[i][:-1] + rainsymbol

    graph = print_units(
        graph, screenwidth, imperial, beaufort, windline, windstrline, timeline
    )
    output += print_meteogram_header(
        forecast.place.name + (" (wind chill)" if wind_chill else ""), screenwidth
    )

    # add rain to graph
    for i in range(1, tempheight):
        try:
            graph[i] += rainaxis[i - 1]
        except IndexError:
            pass

    for k in sorted(graph.keys()):
        output += graph[k] + "\n"

    # Weather legend
    output += weather_legend

    return output


def print_units(
    graph, screenwidth, imperial, beaufort, windline, windstrline, timeline
):
    """Add units for rain, wind, etc."""
    graph[0] = " 'C" + str.rjust("Rain (mm) ", screenwidth - 3)
    if imperial:
        graph[0] = " 'F" + str.rjust("Rain (in)", screenwidth - 3)
    graph[windline] += " Wind dir."
    if beaufort:
        graph[windstrline] += " Wind(Bft)"
    elif imperial:
        graph[windstrline] += " Wind(mph)"
    else:
        graph[windstrline] += " Wind(m/s)"
    graph[timeline] += " Hour"

    return graph


def print_meteogram_header(display_name, screenwidth):
    """Return the header."""
    headline = "-= Meteogram for %s =-" % display_name
    return str.center(headline, screenwidth) + "\n"


def format_oneliner(
    forecast, timezone, imperial=False, beaufort=False, offset=0, wind_chill=False
):
    """Return a one-line weather forecast. TODO: remove json, respect windchill, imperial, etc."""
    start_time = None
    place = forecast.place.name
    next6 = forecast.json["data"]["properties"]["timeseries"][0]["data"]["next_6_hours"]

    for interval in forecast.data.intervals:
        start_time = interval.start_time.replace(
            tzinfo=pytz.timezone("UTC")
        ).astimezone(timezone)
        break

    return "%s %s next 6 hours: %s" % (start_time, place, next6)


async def handle_request(reader, writer):
    """Receives connections and responds."""
    data = await reader.read(input_limit)
    response = ""
    updated = None
    imperial = False
    beaufort = False
    oneliner = False

    try:
        user_input = clean_input(data.decode())
        addr = writer.get_extra_info("peername")
        screenwidth = 80
        wind_chill = False

        logger.debug('%s GET "%s"', addr[0], user_input)

        # Deny list
        if addr[0] in denylist:
            logger.info('%s BLACKLISTED "%s"', addr[0], user_input)
            response = "You have been blacklisted for excessive use. Send a mail to blacklist@falkp.no to be delisted."
            return

        if user_input.startswith("o:"):
            oneliner = True
            user_input = user_input.replace("o:", "")

        # Imperial
        if user_input.startswith("^"):
            user_input = user_input[1:]
            imperial = True

        # Wind speed in the Beaufort scale
        if user_input.startswith("£"):
            user_input = user_input[1:]
            beaufort = True

        # Wind chill
        if user_input.startswith("¤"):
            user_input = user_input[1:]
            wind_chill = True

        if "~" in user_input:
            screenwidth = int(user_input.split("~")[1])
            user_input = user_input.split("~")[0]

        if user_input == "help" or len(user_input) == 0:
            logger.info("%s help", addr[0])
            response = service_usage()

        else:
            lat, lon, address, cached_location = resolve_location(r, user_input)
            if not lat:
                if address == "No service":
                    response += (
                        "Error: address service down. You can still use coordinates."
                    )
                else:
                    logger.info('%s NOTFOUND "%s"', addr[0], user_input)
                    response += "Location not found. Try help."
            else:
                timezone = get_timezone(lat, lon)
                weather_data, updated = fetch_weather(lat, lon, address)
                logger.info(
                    '%s Resolved "%s" to "%s". location cached: %s. '
                    + "Weatherdata: %s. o:%s, ^:%s, £:%s, ¤:%s",
                    addr[0],
                    user_input,
                    address,
                    bool(cached_location),
                    updated,
                    bool(oneliner),
                    bool(imperial),
                    bool(beaufort),
                    bool(wind_chill),
                )

                if not oneliner:
                    response = format_meteogram(
                        weather_data,
                        lat,
                        lon,
                        imperial=imperial,
                        beaufort=beaufort,
                        screenwidth=screenwidth,
                        wind_chill=wind_chill,
                        timezone=timezone,
                    )
                    response += random_message(motdlist)
                else:
                    response = format_oneliner(
                        weather_data,
                        timezone=timezone,
                        imperial=imperial,
                        beaufort=beaufort,
                        wind_chill=wind_chill,
                    )

    finally:
        writer.write(response.encode())
        logger.debug(
            "%s Replied with %s bytes. Weatherdata: %s", addr[0], len(response), updated
        )
        await writer.drain()
        writer.close()

        if last_reply_file:
            with open(last_reply_file, mode="w", encoding="utf-8") as f:
                f.write(addr[0] + " " + user_input + "\n\n")
                f.write(response)


async def main(args):
    """Start server and bind to port."""
    global r

    logger.info(
        "Connecting to redis host %s port %s" % (args.redis_host, args.redis_port)
    )
    r = redis.Redis(host=args.redis_host, port=args.redis_port)
    try:
        r.ping()
    except redis.exceptions.ConnectionError:
        logger.error(
            "Unable to connect to redis at <%s>:<%s>", args.redis_host, args.redis_port
        )
        sys.exit(1)
    logger.info("Redis connected")

    logger.info("Starting on port %s", args.port)
    server = await asyncio.start_server(handle_request, args.host, args.port)

    addr = server.sockets[0].getsockname()
    logger.info("Ready to serve on address %s:%s", addr[0], addr[1])

    async with server:
        await server.serve_forever()


def service_usage():
    return """Weather via finger, graph.no

* Code: https://github.com/ways/fingr/
* https://nominatim.org/ is used for location lookup.
* https://www.yr.no/ is used for weather data.
* Hosted by Copyleft Solutions AS: https://copyleft.no/
* Contact: finger@falkp.no

Usage:
    finger oslo@graph.no

Using coordinates:
    finger 59.1,10.1@graph.no

Using imperial units:
    finger ^oslo@graph.no

Using the Beaufort wind scale:
    finger £oslo@graph.no

Ask for wider output, longer forecast (~<screen width>):
    finger oslo~200@graph.no

Specify another location when names conflict:
    finger "oslo, united states"@graph.no

Display "wind chill" / "feels like" temperature:
    finger ¤oslo@graph.no

No graph, just a one-line forecast (needs improvement):
    finger o:oslo@graph.no

Hammering will get you blacklisted. Remember the data doesn't change more than once an hour.

News:
* Launched in 2012
* 2021-05: total rewrite due to API changes. Much better location searching, proper hour-by-hour for most of the world.
"""


logging.basicConfig(
    level=logging.INFO, format="%(asctime)s %(message)s", datefmt="%Y-%m-%d %H:%M:%S %z"
)
logger = logging.getLogger()

denylist = load_deny_list()
motdlist = load_motd_list()
user_agent = load_user_agent()
r = None  # redis.Redis()
geolocator = Nominatim(user_agent=user_agent, timeout=3)
timezone_finder = timezonefinder.TimezoneFinder()

if __name__ == "__main__":
    parser = argparse.ArgumentParser(description="fingr")
    # parser.add_argument('-h', '--help')
    parser.add_argument("-v", "--verbose", dest="verbose", action="store_true")
    parser.add_argument(
        "-o", "--host", dest="host", default="127.0.0.1", action="store"
    )
    parser.add_argument("-p", "--port", dest="port", default=7979, action="store")
    parser.add_argument(
        "-r", "--redis_host", dest="redis_host", default="localhost", action="store"
    )
    parser.add_argument(
        "-n", "--redis_port", dest="redis_port", default=6379, action="store"
    )

    args = parser.parse_args()

    asyncio.run(main(args))<|MERGE_RESOLUTION|>--- conflicted
+++ resolved
@@ -29,13 +29,8 @@
 last_reply_file = "/tmp/fingr"  # nosec B108
 
 
-<<<<<<< HEAD
 def load_user_agent() -> str:
-    """Met.no requires a contact address as user agent."""
-=======
-def read_useragent() -> str:
     """Load user agent string from file. Met.no requires a contact address as user agent."""
->>>>>>> a04abe00
     uafile = "useragent.txt"
 
     try:
@@ -51,13 +46,8 @@
     return "default fingr useragent"
 
 
-<<<<<<< HEAD
 def load_motd_list() -> list:
-    """Random message to user."""
-=======
-def read_motdlist() -> list:
     """Load message of the day list from file."""
->>>>>>> a04abe00
     motdfile = "motd.txt"
     motdlist = []
     count = 0
@@ -89,13 +79,8 @@
     return "[" + messages[secrets.randbelow(len(messages) - 1)] + "]\n"
 
 
-<<<<<<< HEAD
 def load_deny_list() -> list:
-    """Populate list of IPs to deny service."""
-=======
-def read_denylist() -> list:
     """Load list of IPs to deny service from file."""
->>>>>>> a04abe00
     denyfile = "deny.txt"
     denylist = []
     count = 0
